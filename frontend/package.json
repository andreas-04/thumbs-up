{
  "name": "client",
  "private": true,
  "version": "0.0.0",
  "type": "module",
  "scripts": {
    "dev": "vite",
    "build": "tsc -b && vite build",
    "lint": "eslint .",
    "preview": "vite preview"
  },
  "dependencies": {
    "react": "^19.1.1",
    "react-dom": "^19.2.0"
  },
  "devDependencies": {
    "@eslint/js": "^9.38.0",
    "@types/react": "^19.1.13",
    "@types/react-dom": "^19.2.2",
    "@vitejs/plugin-react": "^5.0.3",
    "babel-plugin-react-compiler": "^19.1.0-rc.3",
    "eslint": "^9.36.0",
<<<<<<< HEAD
    "eslint-plugin-react-hooks": "^7.0.1",
    "eslint-plugin-react-refresh": "^0.4.20",
=======
    "eslint-plugin-react-hooks": "^5.2.0",
    "eslint-plugin-react-refresh": "^0.4.24",
>>>>>>> 80d3d1e0
    "globals": "^16.4.0",
    "typescript": "~5.9.3",
    "typescript-eslint": "^8.44.0",
    "vite": "^7.1.12"
  }
}<|MERGE_RESOLUTION|>--- conflicted
+++ resolved
@@ -20,13 +20,8 @@
     "@vitejs/plugin-react": "^5.0.3",
     "babel-plugin-react-compiler": "^19.1.0-rc.3",
     "eslint": "^9.36.0",
-<<<<<<< HEAD
     "eslint-plugin-react-hooks": "^7.0.1",
     "eslint-plugin-react-refresh": "^0.4.20",
-=======
-    "eslint-plugin-react-hooks": "^5.2.0",
-    "eslint-plugin-react-refresh": "^0.4.24",
->>>>>>> 80d3d1e0
     "globals": "^16.4.0",
     "typescript": "~5.9.3",
     "typescript-eslint": "^8.44.0",
